--- conflicted
+++ resolved
@@ -97,12 +97,9 @@
     isJoined () {
       return this.tournament.playerJoined(this.user)
     },
-<<<<<<< HEAD
-=======
     summaries () {
       return _.reverse(this.playerSummaries)
     },
->>>>>>> a8d19688
   },
 
   watch: {
